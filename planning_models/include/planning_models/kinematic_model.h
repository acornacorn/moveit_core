/*********************************************************************
* Software License Agreement (BSD License)
*
*  Copyright (c) 2008, Willow Garage, Inc.
*  All rights reserved.
*
*  Redistribution and use in source and binary forms, with or without
*  modification, are permitted provided that the following conditions
*  are met:
*
*   * Redistributions of source code must retain the above copyright
*     notice, this list of conditions and the following disclaimer.
*   * Redistributions in binary form must reproduce the above
*     copyright notice, this list of conditions and the following
*     disclaimer in the documentation and/or other materials provided
*     with the distribution.
*   * Neither the name of the Willow Garage nor the names of its
*     contributors may be used to endorse or promote products derived
*     from this software without specific prior written permission.
*
*  THIS SOFTWARE IS PROVIDED BY THE COPYRIGHT HOLDERS AND CONTRIBUTORS
*  "AS IS" AND ANY EXPRESS OR IMPLIED WARRANTIES, INCLUDING, BUT NOT
*  LIMITED TO, THE IMPLIED WARRANTIES OF MERCHANTABILITY AND FITNESS
*  FOR A PARTICULAR PURPOSE ARE DISCLAIMED. IN NO EVENT SHALL THE
*  COPYRIGHT OWNER OR CONTRIBUTORS BE LIABLE FOR ANY DIRECT, INDIRECT,
*  INCIDENTAL, SPECIAL, EXEMPLARY, OR CONSEQUENTIAL DAMAGES (INCLUDING,
*  BUT NOT LIMITED TO, PROCUREMENT OF SUBSTITUTE GOODS OR SERVICES;
*  LOSS OF USE, DATA, OR PROFITS; OR BUSINESS INTERRUPTION) HOWEVER
*  CAUSED AND ON ANY THEORY OF LIABILITY, WHETHER IN CONTRACT, STRICT
*  LIABILITY, OR TORT (INCLUDING NEGLIGENCE OR OTHERWISE) ARISING IN
*  ANY WAY OUT OF THE USE OF THIS SOFTWARE, EVEN IF ADVISED OF THE
*  POSSIBILITY OF SUCH DAMAGE.
*********************************************************************/

/* Author: Ioan Sucan, E. Gil Jones */

#ifndef MOVEIT_PLANNING_MODELS_KINEMATIC_MODEL_
#define MOVEIT_PLANNING_MODELS_KINEMATIC_MODEL_

#include <urdf/model.h>
#include <srdf/model.h>
#include <geometric_shapes/shapes.h>
#include <random_numbers/random_numbers.h>
#include <kinematics_base/kinematics_base.h>

#include <boost/function.hpp>
#include <boost/shared_ptr.hpp>
#include <iostream>
#include <vector>
#include <string>
#include <map>
#include <set>
#include <moveit_msgs/JointLimits.h>

#include <Eigen/Geometry>


/** \brief Main namespace for representing robot planning models */
namespace planning_models
{

/** \brief Definition of a kinematic model. This class is not thread
    safe, however multiple instances can be created */
class KinematicModel
{
public:
  
  /** \brief Forward definition of a joint */
  class JointModel;
  
  /** \brief Forward definition of a link */
  class LinkModel;
  

  /** \brief Forward definition of a joint group */
  class JointModelGroup;
  
  /// function type that allocates a kinematics solver for a particular group
  typedef boost::function<boost::shared_ptr<kinematics::KinematicsBase>(const JointModelGroup*)> SolverAllocatorFn;
  
  /// function type that allocates a kinematics solvers for subgroups of a group
  typedef std::map<const JointModelGroup*, SolverAllocatorFn> SolverAllocatorMapFn;
  
// include the headers defining joints
#include "planning_models/kinematic_model/joint_model-inc.h"
#include "planning_models/kinematic_model/fixed_joint_model-inc.h"
#include "planning_models/kinematic_model/floating_joint_model-inc.h"
#include "planning_models/kinematic_model/planar_joint_model-inc.h"
#include "planning_models/kinematic_model/prismatic_joint_model-inc.h"
#include "planning_models/kinematic_model/revolute_joint_model-inc.h"
  
// include the header defining a link model
#include "planning_models/kinematic_model/link_model-inc.h"

// include the header defining a joint group model
#include "planning_models/kinematic_model/joint_model_group-inc.h"

  /** \brief Construct a kinematic model from a parsed description and a list of planning groups */
  KinematicModel(const boost::shared_ptr<const urdf::Model> &urdf_model,
                 const boost::shared_ptr<const srdf::Model> &srdf_model);

  /** \brief Construct a kinematic model from a parsed description and a list of planning groups */
  KinematicModel(const boost::shared_ptr<const urdf::Model> &urdf_model,
                 const boost::shared_ptr<const srdf::Model> &srdf_model,
                 const std::string &root_link);
  
  /** \brief Destructor. Clear all memory. */
  virtual ~KinematicModel(void);
  
  /** \brief General the model name **/
  const std::string& getName(void) const;
  
  /** \brief Get a link by its name */
  const LinkModel* getLinkModel(const std::string &link) const;
  
  /** \brief Check if a link exists */
  bool hasLinkModel(const std::string &name) const;
  
  /** \brief Get a joint by its name */
  const JointModel* getJointModel(const std::string &joint) const;
  
  /** \brief Check if a joint exists */
  bool hasJointModel(const std::string &name) const;
  
  /** \brief Get the set of link models that follow a parent link in the kinematic chain */
  void getChildLinkModels(const LinkModel* parent, std::vector<const LinkModel*> &links) const;
  
  /** \brief Get the set of link models that follow a parent joint in the kinematic chain */
  void getChildLinkModels(const JointModel* parent, std::vector<const LinkModel*> &links) const;
  
  /** \brief Get the set of joint models that follow a parent link in the kinematic chain */
  void getChildJointModels(const LinkModel* parent, std::vector<const JointModel*> &links) const;
  
  /** \brief Get the set of joint models that follow a parent joint in the kinematic chain */
  void getChildJointModels(const JointModel* parent, std::vector<const JointModel*> &links) const;
  
  /** \brief Get the set of link names that follow a parent link in the kinematic chain */
  std::vector<std::string> getChildLinkModelNames(const LinkModel* parent) const;
  
  /** \brief Get the set of joint names that follow a parent link in the kinematic chain */
  std::vector<std::string> getChildJointModelNames(const LinkModel* parent) const;
  
  /** \brief Get the set of joint names that follow a parent joint in the kinematic chain */
  std::vector<std::string> getChildJointModelNames(const JointModel* parent) const;
  
  /** \brief Get the set of link names that follow a parent link in the kinematic chain */
  std::vector<std::string> getChildLinkModelNames(const JointModel* parent) const;
  
  /** \brief Get the array of joints, in the order they appear
      in the robot state. */
  const std::vector<JointModel*>& getJointModels(void) const
  {
    return joint_model_vector_;
  }
  
  /** \brief Get the array of joint names, in the order they appear in the robot state. */
  const std::vector<std::string>& getJointModelNames(void) const
  {
    return joint_model_names_vector_;
  }
  
  /** \brief Get the array of joints, in the order they should be
      updated*/
  const std::vector<LinkModel*>& getLinkModels(void) const
  {
    return link_model_vector_;
  }
  
  /** \brief Get the link models that have some collision geometry associated to themselves */
  const std::vector<LinkModel*>& getLinkModelsWithCollisionGeometry(void) const
  {
    return link_models_with_collision_geometry_vector_;
  }
  
  /** \brief Get the names of the link models that have some collision geometry associated to themselves */
  const std::vector<std::string>& getLinkModelNamesWithCollisionGeometry(void) const
  {
    return link_model_names_with_collision_geometry_vector_;
  }
  
  /** \brief Get the link names (of all links) */
  const std::vector<std::string>& getLinkModelNames(void) const
  {
    return link_model_names_vector_;
  }
  
  /** \brief Get the root joint. There will always be one root
      joint. This is either extracted from the SRDF, or a fixed
      joint is assumed, if no specification is given.  */
  const JointModel* getRoot(void) const;
  
  const std::string& getRootJointName(void) const
  {
    return getRoot()->getName();
  }
  
  /** \brief Get the physical root link of the robot. */
  
  const LinkModel* getRootLink(void) const
  {
    return root_link_;
  }
  
  const std::string& getRootLinkName(void) const
  {
    return getRootLink()->getName();
  }
  
  /** \brief Get the frame in which the transforms for this
      model are computed (when using a planning_models::KinematicState). This frame depends on
      the root joint. As such, the frame is either extracted from SRDF, or it is assumed to be the name of the root
      link (immediate descendant of the root joint) */
  const std::string& getModelFrame(void) const
  {
    return model_frame_;
  }
  
  /** \brief Compute the random values for a KinematicState */
  void getRandomValues(random_numbers::RandomNumberGenerator &rng, std::vector<double> &values) const;

  /** \brief Compute the random values for a KinematicState */
  void getRandomValues(random_numbers::RandomNumberGenerator &rng, std::map<std::string, double> &values) const;
  
  /** \brief Compute the default values for a KinematicState */
  void getDefaultValues(std::vector<double> &values) const;

  /** \brief Compute the default values for a KinematicState */
  void getDefaultValues(std::map<std::string, double> &values) const;
  
  /** \brief Print information about the constructed model */
  void printModelInfo(std::ostream &out = std::cout) const;
  
  /** \brief Check if the JointModelGroup \e group exists */
  bool hasJointModelGroup(const std::string& group) const;
    
  /** \brief Get a joint group from this model (by name) */
  const JointModelGroup* getJointModelGroup(const std::string& name) const;
  
  /** \brief Get the map between joint group names and the groups */
  const std::map<std::string, JointModelGroup*>& getJointModelGroupMap(void) const
  {
    return joint_model_group_map_;
  }
  
  /** \brief Get the map between joint group names and the SRDF group object */
  const std::map<std::string, srdf::Model::Group>& getJointModelGroupConfigMap(void) const
  {
    return joint_model_group_config_map_;
  }
  
  /** \brief Get the names of all groups that are defined for this model */
  const std::vector<std::string>& getJointModelGroupNames(void) const;
  
  /** \brief Get the number of variables that describe this model */
  unsigned int getVariableCount(void) const
  {
    return variable_count_;
  }
  
  /** \brief Get the names of the variables that make up the joints that form this state. Only active joints (not
      fixed, not mimic) are included. Effectively, these are the names of the DOF for this group. The number of
      returned elements is always equal to getVariableCount() */
  const std::vector<std::string>& getActiveDOFNames(void) const
  {
    return active_dof_names_;
  }
  
  /** \brief Get bounds for all the variables in this model. Bounds are returned as a std::pair<lower,upper> */
  const std::map<std::string, std::pair<double, double> >& getAllVariableBounds(void) const
  {
    return variable_bounds_;
  }
  
  /** \brief Get the joint variables index map.
      The state includes all the joint variables that make up the joints the state consists of.
      This map gives the position in the state vector of the group for each of these variables.
      Additionaly, it includes the names of the joints and the index for the first variable of that joint.*/
  const std::map<std::string, unsigned int>& getJointVariablesIndexMap(void) const
  {
    return joint_variables_index_map_;
  }

<<<<<<< HEAD
  void getAllAssociatedFixedLinks(const std::string& link_name,
                                  std::vector<std::string>& associated_fixed_links) const;

  void getAllAssociatedFixedLinks(const LinkModel* lm,
                                  std::set<std::string>& associated_fixed_links) const;


  bool determineFixedTransform(const std::string& link1,
                               const std::string& link2,
                               Eigen::Affine3d& trans) const; 
=======
  /// A map of known kinematics solvers (associated to their group name)
  void setKinematicsAllocators(const std::map<std::string, SolverAllocatorFn> &allocators);
>>>>>>> 9b13004a

protected:
  
  std::vector<std::pair<std::string, Eigen::Affine3d> > determineFixedAncestorTree(const std::string& link) const;

  /** \brief The name of the model */
  std::string                               model_name_;
  
  /** \brief The reference frame for this model */
  std::string                               model_frame_;
  
  /** \brief A map from link names to their instances */
  std::map<std::string, LinkModel*>         link_model_map_;
  
  /** \brief The vector of links that are updated when computeTransforms() is called, in the order they are updated */
  std::vector<LinkModel*>                   link_model_vector_;
  
  /** \brief The vector of link names that corresponds to link_model_vector_ */
  std::vector<std::string>                  link_model_names_vector_;
  
  /** \brief Only links that have collision geometry specified */
  std::vector<LinkModel*>                   link_models_with_collision_geometry_vector_;
  
  /** \brief The vector of link names that corresponds to link_models_with_collision_geometry_vector_ */
  std::vector<std::string>                  link_model_names_with_collision_geometry_vector_;
  
  /** \brief A map from joint names to their instances */
  std::map<std::string, JointModel*>        joint_model_map_;
  
  /** \brief The vector of joints in the model, in the order they appear in the state vector */
  std::vector<JointModel*>                  joint_model_vector_;
  
  /** \brief The vector of joint names that corresponds to joint_model_vector_ */
  std::vector<std::string>                  joint_model_names_vector_;
  
  /** \brief The names of the DOF that make up this state (this is just a sequence of joint variable names; not necessarily joint names!) */
  std::vector<std::string>                  active_dof_names_;
  
  /** \brief Get the number of variables necessary to describe this model */
  unsigned int                              variable_count_;
  
  /** \brief The bounds for all the variables that make up the joints in this model */
  std::map<std::string,
           std::pair<double, double> >      variable_bounds_;
  
  /** \brief The state includes all the joint variables that make up the joints the state consists of.
      This map gives the position in the state vector of the group for each of these variables.
      Additionaly, it includes the names of the joints and the index for the first variable of that joint. */
  std::map<std::string, unsigned int>       joint_variables_index_map_;
  
  /** \brief The root joint */
  JointModel                               *root_joint_;
  
  /** \brief The first physical link for the robot */
  LinkModel                                *root_link_;
  
  /** \brief A map from group names to joint groups */
  std::map<std::string, JointModelGroup*>   joint_model_group_map_;
  
  /** \brief A vector of all group names */
  std::vector<std::string>                  joint_model_group_names_;
  
  /** \brief A vector of all group names */
  std::map<std::string, srdf::Model::Group> joint_model_group_config_map_;
  
  /** \brief Given an URDF model and a SRDF model, build a full kinematic model */
  void buildModel(const boost::shared_ptr<const urdf::Model> &urdf_model,
                  const boost::shared_ptr<const srdf::Model> &srdf_model,
                  const std::string &root_link);
  
  /** \brief Given a SRDF model describing the groups, build up the groups in this kinematic model */
  void buildGroups(const std::vector<srdf::Model::Group> &group_config);
  
  /** \brief Given the URDF model, build up the mimic joints (mutually constrained joints) */
  void buildMimic(const boost::shared_ptr<const urdf::Model> &urdf_model);
  
  /** \brief (This function is mostly intended for internal use). Given a parent link, build up (recursively), the kinematic model by walking  down the tree*/
  JointModel* buildRecursive(LinkModel *parent, const urdf::Link *link,
                             const std::map<const urdf::Link*, std::pair<const urdf::Link*, const urdf::Joint*> > &parent_map,
                             const std::map<const urdf::Link*, std::vector<const urdf::Link*> > &child_map,
                             const std::vector<srdf::Model::VirtualJoint> &vjoints);

  /** \brief Construct a JointModelGroup given a SRDF description \e group */
  bool addJointModelGroup(const srdf::Model::Group& group);
  
  /** \brief Given a urdf joint model, a child link and a set of virtual joints,
      build up the corresponding JointModel object*/
  JointModel* constructJointModel(const urdf::Joint *urdf_joint_model, const urdf::Link *child_link, const std::vector<srdf::Model::VirtualJoint> &vjoints);
  
  /** \brief Given a urdf link, build the corresponding LinkModel object*/
  LinkModel* constructLinkModel(const urdf::Link *urdf_link);
  
  /** \brief Given a geometry spec from the URDF and a filename (for a mesh), construct the corresponding shape object*/
  shapes::ShapePtr constructShape(const urdf::Geometry *geom, std::string& filename);
};

typedef boost::shared_ptr<KinematicModel> KinematicModelPtr;
typedef boost::shared_ptr<const KinematicModel> KinematicModelConstPtr;

}

#endif<|MERGE_RESOLUTION|>--- conflicted
+++ resolved
@@ -280,26 +280,17 @@
     return joint_variables_index_map_;
   }
 
-<<<<<<< HEAD
-  void getAllAssociatedFixedLinks(const std::string& link_name,
-                                  std::vector<std::string>& associated_fixed_links) const;
-
-  void getAllAssociatedFixedLinks(const LinkModel* lm,
-                                  std::set<std::string>& associated_fixed_links) const;
-
-
-  bool determineFixedTransform(const std::string& link1,
-                               const std::string& link2,
-                               Eigen::Affine3d& trans) const; 
-=======
+  void getAllAssociatedFixedLinks(const std::string& link_name, std::vector<std::string>& associated_fixed_links) const;
+  void getAllAssociatedFixedLinks(const planning_models::KinematicModel::LinkModel* lm, std::set<std::string>& associated_fixed_links) const;
+  bool determineFixedTransform(const std::string& link1, const std::string& link2, Eigen::Affine3d& trans) const;
+
   /// A map of known kinematics solvers (associated to their group name)
   void setKinematicsAllocators(const std::map<std::string, SolverAllocatorFn> &allocators);
->>>>>>> 9b13004a
 
 protected:
   
   std::vector<std::pair<std::string, Eigen::Affine3d> > determineFixedAncestorTree(const std::string& link) const;
-
+  
   /** \brief The name of the model */
   std::string                               model_name_;
   
@@ -370,6 +361,9 @@
   
   /** \brief Given the URDF model, build up the mimic joints (mutually constrained joints) */
   void buildMimic(const boost::shared_ptr<const urdf::Model> &urdf_model);
+
+  /** \brief Given a SRDF model describing the groups, build the default states defined in the SRDF */
+  void buildGroupStates(const boost::shared_ptr<const srdf::Model> &srdf_model);
   
   /** \brief (This function is mostly intended for internal use). Given a parent link, build up (recursively), the kinematic model by walking  down the tree*/
   JointModel* buildRecursive(LinkModel *parent, const urdf::Link *link,
